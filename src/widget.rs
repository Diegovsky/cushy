--- conflicted
+++ resolved
@@ -2513,7 +2513,6 @@
 }
 
 /// Allows to convert collections or iterators directly into [`Stack`], [`Layers`], etc.
-<<<<<<< HEAD
 ///
 /// ```
 /// use cushy::widget::{IntoWidgetList, MakeWidget};
@@ -2525,8 +2524,6 @@
 ///     .map(|l| l.into_button())
 ///     .into_columns();
 /// ```
-=======
->>>>>>> 2b91748f
 pub trait MakeWidgetList: Sized {
     /// Returns self as a `WidgetList`.
     fn make_widget_list(self) -> WidgetList;
